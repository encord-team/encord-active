--- conflicted
+++ resolved
@@ -68,11 +68,8 @@
 pandera = "^0.13.4"
 jupyterlab = {version = "^3.5.2", optional = true}
 ipywidgets = {version = "^8.0.4", optional = true}
-<<<<<<< HEAD
 easyocr = "^1.6.2"
-=======
 inquirerpy = "^0.3.4"
->>>>>>> 8136dc74
 
 [tool.poetry.extras]
 coco = ["pycocotools"]
