--- conflicted
+++ resolved
@@ -8,105 +8,32 @@
 from encord_active.app.common.components import build_data_tags
 from encord_active.app.common.components.data_quality_summary import summary_item
 from encord_active.app.common.components.tags.individual_tagging import multiselect_tag
-<<<<<<< HEAD
-from encord_active.app.common.state import MetricOutlierInfo, MetricsSeverity, get_state
-from encord_active.lib.charts.data_quality_summary import (
-    create_image_size_distribution_chart,
-    create_labels_distribution_chart,
-=======
 from encord_active.app.common.state import get_state
 from encord_active.lib.charts.data_quality_summary import (
     create_image_size_distribution_chart,
->>>>>>> cd09f2a6
     create_outlier_distribution_chart,
+    create_labels_distribution_chart
 )
 from encord_active.lib.common.image_utils import show_image_and_draw_polygons
 from encord_active.lib.dataset.outliers import (
     IqrOutliers,
     MetricWithDistanceSchema,
-<<<<<<< HEAD
-    Severity,
-    get_iqr_outliers,
-=======
     get_all_metrics_outliers,
->>>>>>> cd09f2a6
 )
 from encord_active.lib.dataset.summary_utils import (
     get_all_annotation_numbers,
     get_all_image_sizes,
     get_median_value_of_2d_array,
-<<<<<<< HEAD
-=======
     get_metric_summary,
->>>>>>> cd09f2a6
 )
 from encord_active.lib.metrics.utils import (
     MetricData,
     MetricScope,
     load_available_metrics,
-<<<<<<< HEAD
-    load_metric_dataframe,
-=======
->>>>>>> cd09f2a6
 )
 
 _COLUMNS = MetricWithDistanceSchema
 
-
-<<<<<<< HEAD
-def get_metric_summary(metrics: list[MetricData]) -> MetricsSeverity:
-    metric_severity = MetricsSeverity()
-    total_unique_severe_outliers = set()
-    total_unique_moderate_outliers = set()
-
-    for metric in metrics:
-        original_df = load_metric_dataframe(metric, normalize=False)
-        res = get_iqr_outliers(original_df)
-
-        if not res:
-            continue
-
-        df, iqr_outliers = res
-
-        df_dict = df.to_dict("records")
-        for row in df_dict:
-            if row[_COLUMNS.outliers_status] == Severity.severe:
-                total_unique_severe_outliers.add(row[_COLUMNS.identifier])
-            elif row[_COLUMNS.outliers_status] == Severity.moderate:
-                total_unique_moderate_outliers.add(row[_COLUMNS.identifier])
-
-        metric_severity.metrics.append(MetricOutlierInfo(metric=metric, df=df, iqr_outliers=iqr_outliers))
-
-    metric_severity.total_unique_severe_outliers = len(total_unique_severe_outliers)
-    metric_severity.total_unique_moderate_outliers = len(total_unique_moderate_outliers)
-
-    return metric_severity
-
-
-def get_all_metrics_outliers(metrics_data_summary: MetricsSeverity) -> pd.DataFrame:
-    all_metrics_outliers = pd.DataFrame(columns=["metric", "total_severe_outliers", "total_moderate_outliers"])
-    for item in metrics_data_summary.metrics:
-        all_metrics_outliers = pd.concat(
-            [
-                all_metrics_outliers,
-                pd.DataFrame(
-                    {
-                        "metric": [item.metric.name],
-                        "total_severe_outliers": [item.iqr_outliers.n_severe_outliers],
-                        "total_moderate_outliers": [item.iqr_outliers.n_moderate_outliers],
-                    }
-                ),
-            ],
-            axis=0,
-        )
-
-    all_metrics_outliers.sort_values(by=["total_severe_outliers"], ascending=False, inplace=True)
-
-    return all_metrics_outliers
-
-
-=======
->>>>>>> cd09f2a6
 def render_issues_pane(metrics: pd.DataFrame, st_col: DeltaGenerator):
     st_col.subheader(f":triangular_flag_on_post: {metrics.shape[0]} issues to fix in your dataset")
 
@@ -164,7 +91,6 @@
     )
 
     st.write("")
-<<<<<<< HEAD
     plots_col, issues_col = st.columns([6, 3])
 
     if get_state().metrics_data_summary.total_unique_severe_outliers > 0:
@@ -173,16 +99,6 @@
 
     fig = create_image_size_distribution_chart(get_state().image_sizes)
     plots_col.plotly_chart(fig, use_container_width=True)
-=======
-    outliers_plotting_col, issues_col = st.columns([6, 3])
-
-    if get_state().metrics_data_summary.total_unique_severe_outliers > 0:
-        fig = create_outlier_distribution_chart(all_metrics_outliers, severe_outlier_color, moderate_outlier_color)
-        outliers_plotting_col.plotly_chart(fig, use_container_width=True)
-
-    fig = create_image_size_distribution_chart(get_state().image_sizes)
-    outliers_plotting_col.plotly_chart(fig, use_container_width=True)
->>>>>>> cd09f2a6
 
     metrics_with_severe_outliers = all_metrics_outliers[all_metrics_outliers["total_severe_outliers"] > 0]
     render_issues_pane(metrics_with_severe_outliers, issues_col)
@@ -191,11 +107,7 @@
 def render_label_quality_dashboard(severe_outlier_color: str, moderate_outlier_color: str, background_color: str):
 
     if get_state().annotation_sizes is None:
-<<<<<<< HEAD
         get_state().annotation_sizes = get_all_annotation_numbers(get_state().project_paths)
-=======
-        get_state().annotation_sizes = get_all_annotation_numbers(get_state().project_paths.project_dir)
->>>>>>> cd09f2a6
 
     metrics = load_available_metrics(get_state().project_paths.metrics, MetricScope.LABEL_QUALITY)
     if get_state().metrics_label_summary is None:
@@ -245,7 +157,6 @@
     )
 
     st.write("")
-<<<<<<< HEAD
     plots_col, issues_col = st.columns([6, 3])
 
     if get_state().metrics_label_summary.total_unique_severe_outliers > 0:
@@ -274,13 +185,6 @@
                 classification_question_answers, classification_question_name, "Class"
             )
             st.plotly_chart(fig, use_container_width=True)
-=======
-    outliers_plotting_col, issues_col = st.columns([6, 3])
-
-    if get_state().metrics_label_summary.total_unique_severe_outliers > 0:
-        fig = create_outlier_distribution_chart(all_metrics_outliers, severe_outlier_color, moderate_outlier_color)
-        outliers_plotting_col.plotly_chart(fig, use_container_width=True)
->>>>>>> cd09f2a6
 
     metrics_with_severe_outliers = all_metrics_outliers[all_metrics_outliers["total_severe_outliers"] > 0]
     render_issues_pane(metrics_with_severe_outliers, issues_col)
