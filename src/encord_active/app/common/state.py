from dataclasses import dataclass, field
from enum import Enum
from pathlib import Path
from typing import Any, Callable, Dict, List, Optional

import pandas as pd
import streamlit as st
from pandera.typing import DataFrame

from encord_active.lib.common.image_utils import ObjectDrawingConfigurations
from encord_active.lib.dataset.outliers import MetricsSeverity
from encord_active.lib.dataset.summary_utils import AnnotationStatistics
from encord_active.lib.db.connection import DBConnection, PrismaConnection
from encord_active.lib.db.merged_metrics import MergedMetrics
from encord_active.lib.db.tags import Tag, Tags
from encord_active.lib.embeddings.utils import Embedding2DSchema
from encord_active.lib.metrics.metric import EmbeddingType
from encord_active.lib.metrics.utils import MetricData, MetricSchema
from encord_active.lib.model_predictions.reader import LabelSchema, OntologyObjectJSON
from encord_active.lib.model_predictions.writer import OntologyClassificationJSON
from encord_active.lib.premium import Querier
from encord_active.lib.premium.model import SearchResponse
from encord_active.lib.project import ProjectFileStructure


class StateKey(str, Enum):
    GLOBAL = "GLOBAL"
    SCOPED = "SCOPED"
    MEMO = "MEMO"


@dataclass
class MetricNames:
    predictions: Dict[str, MetricData] = field(default_factory=dict)
    selected_prediction: Optional[str] = None
    labels: Dict[str, MetricData] = field(default_factory=dict)
    selected_label: Optional[str] = None


@dataclass
class PredictionsState:
    decompose_classes = False
    metric_datas: MetricNames = field(default_factory=MetricNames)
    metric_datas_classification: MetricNames = field(default_factory=MetricNames)
    all_classes_objects: Dict[str, OntologyObjectJSON] = field(default_factory=dict)
    all_classes_classifications: Dict[str, OntologyClassificationJSON] = field(default_factory=dict)
    selected_classes_objects: Dict[str, OntologyObjectJSON] = field(default_factory=dict)
    selected_classes_classifications: Dict[str, OntologyClassificationJSON] = field(default_factory=dict)
    labels: Optional[DataFrame[LabelSchema]] = None
    nbins: int = 50


@dataclass
class PageGridSettings:
    columns: int = 4
    rows: int = 5


@dataclass
class FilteringState:
    merged_metrics: pd.DataFrame
    last_assistant_result: Optional[SearchResponse] = None
    selected_annotators: List[str] = field(default_factory=list)
    selected_classes: List[str] = field(default_factory=list)
    sort_by_metric: Optional[MetricData] = None
    sorted_items: Optional[DataFrame[MetricSchema]] = None


@dataclass
class State:
    """
    Use this only for getting default values, otherwise use `get_state()`
    To get the default `iou_threshold` we would call `State.iou_threshold`
    and to get/set the current value we would call `get_state().iou_threshold.`
    """

    project_paths: ProjectFileStructure
    refresh_projects: Callable[[], Any]
    all_tags: List[Tag]
    merged_metrics: pd.DataFrame
    filtering_state: FilteringState
    querier: Querier
    ignore_frames_without_predictions = False
    iou_threshold = 0.5
    page_grid_settings: PageGridSettings = field(default_factory=PageGridSettings)
    predictions: PredictionsState = field(default_factory=PredictionsState)
    similarities_count = 8
    annotation_sizes: Optional[AnnotationStatistics] = None
    metrics_data_summary: Optional[MetricsSeverity] = None
    metrics_label_summary: Optional[MetricsSeverity] = None
    object_drawing_configurations: ObjectDrawingConfigurations = field(default_factory=ObjectDrawingConfigurations)
    reduced_embeddings: dict[EmbeddingType, Optional[DataFrame[Embedding2DSchema]]] = field(default_factory=dict)

    @classmethod
    def init(cls, project_dir: Path, refresh_projects: Callable[[], Any]):
        if (
            st.session_state.get(StateKey.GLOBAL) is None
            or project_dir != st.session_state[StateKey.GLOBAL].project_paths.project_dir
        ):
            project_file_structure = ProjectFileStructure(project_dir)
            DBConnection.set_project_file_structure(project_file_structure)
            PrismaConnection.set_project_file_structure(project_file_structure)
            merged_metrics = MergedMetrics().all()
            pfs = ProjectFileStructure(project_dir)
            st.session_state[StateKey.GLOBAL] = State(
<<<<<<< HEAD
                project_paths=project_file_structure,
=======
                project_paths=pfs,
>>>>>>> 24024405
                refresh_projects=refresh_projects,
                merged_metrics=merged_metrics,
                all_tags=Tags().all(),
                filtering_state=FilteringState(merged_metrics),
                querier=Querier(pfs),
            )


def has_state():
    return StateKey.GLOBAL in st.session_state


def get_state() -> State:
    if not has_state():
        st.stop()

    return st.session_state[StateKey.GLOBAL]


def refresh(
    *,
    clear_global: bool = False,
    clear_scoped: bool = False,
    clear_memo: bool = False,
    clear_component: bool = False,
    nuke: bool = False,
):
    if nuke:
        st.session_state.clear()
    else:
        if clear_global:
            st.session_state.pop(StateKey.GLOBAL, None)
        if clear_scoped:
            st.session_state.get(StateKey.SCOPED, {}).clear()
        if clear_memo:
            st.session_state.get(StateKey.MEMO, {}).clear()
        if clear_component:
            keys = {key for key in st.session_state.keys() if key not in StateKey.__members__}
            for key in keys:
                st.session_state.pop(key, None)

    st.experimental_rerun()<|MERGE_RESOLUTION|>--- conflicted
+++ resolved
@@ -101,18 +101,13 @@
             DBConnection.set_project_file_structure(project_file_structure)
             PrismaConnection.set_project_file_structure(project_file_structure)
             merged_metrics = MergedMetrics().all()
-            pfs = ProjectFileStructure(project_dir)
             st.session_state[StateKey.GLOBAL] = State(
-<<<<<<< HEAD
                 project_paths=project_file_structure,
-=======
-                project_paths=pfs,
->>>>>>> 24024405
                 refresh_projects=refresh_projects,
                 merged_metrics=merged_metrics,
                 all_tags=Tags().all(),
                 filtering_state=FilteringState(merged_metrics),
-                querier=Querier(pfs),
+                querier=Querier(project_file_structure),
             )
 
 
