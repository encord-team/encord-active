import json
import shutil
import uuid
from enum import Enum
from typing import Annotated, Dict, List, Optional, Union, cast
from uuid import UUID

import pandas as pd
from cachetools import LRUCache, cached
from encord.orm.project import (
    CopyDatasetAction,
    CopyDatasetOptions,
    CopyLabelsOptions,
    ReviewApprovalState,
)
from fastapi import APIRouter, BackgroundTasks, Body, Depends, HTTPException
from fastapi.responses import ORJSONResponse
from natsort import natsorted
from pandera.typing import DataFrame
from pydantic import BaseModel
from sqlmodel import Session, select
from starlette.responses import FileResponse

from encord_active.cli.app_config import app_config
from encord_active.cli.utils.server import ensure_safe_project
from encord_active.db.models import (
    Project,
    ProjectTag,
    ProjectTaggedAnnotation,
    ProjectTaggedDataUnit,
)
from encord_active.db.scripts.migrate_disk_to_db import migrate_disk_to_db
from encord_active.lib.common.data_utils import url_to_file_path
from encord_active.lib.common.filtering import Filters, Range, apply_filters
from encord_active.lib.common.utils import (
    DataHashMapping,
    IndexOrSeries,
    partial_column,
)
from encord_active.lib.db.connection import DBConnection, PrismaConnection
from encord_active.lib.db.helpers.tags import (
    GroupedTags,
    Tag,
    all_tags,
    from_grouped_tags,
    to_grouped_tags,
)
from encord_active.lib.db.merged_metrics import MergedMetrics
from encord_active.lib.embeddings.dimensionality_reduction import get_2d_embedding_data
from encord_active.lib.embeddings.types import Embedding2DSchema, Embedding2DScoreSchema
from encord_active.lib.encord.actions import (
    DatasetUniquenessError,
    EncordActions,
    replace_db_uids,
)
from encord_active.lib.encord.project_sync import (
    LabelRowDataUnit,
    copy_filtered_data,
    copy_image_data_unit_json,
    copy_label_row_meta_json,
    copy_project_meta,
    create_filtered_db,
    create_filtered_embeddings,
    create_filtered_metrics,
    replace_uids,
)
from encord_active.lib.encord.utils import get_encord_project
from encord_active.lib.metrics.types import EmbeddingType
from encord_active.lib.metrics.utils import (
    MetricScope,
    filter_none_empty_metrics,
    get_embedding_type,
)
from encord_active.lib.model_predictions.reader import (
    check_model_prediction_availability,
    get_model_prediction_by_id,
    get_model_predictions,
    read_prediction_files,
)
from encord_active.lib.model_predictions.types import (
    ClassificationOutcomeType,
    ClassificationPredictionMatchSchema,
    LabelMatchSchema,
    ObjectDetectionOutcomeType,
    PredictionMatchSchema,
    PredictionsFilters,
)
from encord_active.lib.model_predictions.writer import MainPredictionType
from encord_active.lib.premium.model import TextQuery
from encord_active.lib.premium.querier import Querier
from encord_active.lib.project.metadata import fetch_project_meta, update_project_meta
from encord_active.lib.project.project_file_structure import ProjectFileStructure
from encord_active.lib.project.sandbox_projects.sandbox_projects import (
    available_prebuilt_projects,
    fetch_prebuilt_project,
)
from encord_active.server.dependencies import (
    ProjectFileStructureDep,
    engine,
    verify_premium,
)
from encord_active.server.routers.project2 import get_all_projects
from encord_active.server.settings import get_settings
from encord_active.server.utils import (
    filtered_merged_metrics,
    get_similarity_finder,
    load_project_metrics,
    to_item,
)

router = APIRouter(
    prefix="/projects",
    tags=["projects"],
)


@router.post("/{project}/item_ids_by_metric", response_class=ORJSONResponse)
def read_item_ids(
    project: ProjectFileStructureDep,
    scope: Annotated[MetricScope, Body()],
    sort_by_metric: Annotated[str, Body()],
    filters: Filters = Filters(),
    ascending: Annotated[bool, Body()] = True,
    ids: Annotated[Optional[list[str]], Body()] = None,
):
    merged_metrics = filtered_merged_metrics(project, filters, scope)

    if scope == MetricScope.PREDICTION:
        if filters.prediction_filters is None:
            raise HTTPException(
                status_code=422, detail="filters must contain prediction_filters when scope is 'prediction'"
            )
        df, _ = get_model_predictions(project, filters.prediction_filters)
        df = apply_filters(df, filters, project, scope)

        if filters.prediction_filters.outcome == ObjectDetectionOutcomeType.FALSE_NEGATIVES:
            sort_by_metric = sort_by_metric.replace("(P)", "(O)")

        column = [col for col in df.columns if col.lower() == sort_by_metric.lower()][0]
        df = df[partial_column(df.index, 3).isin(partial_column(merged_metrics.index, 3).unique())]
        if filters.prediction_filters.outcome == ObjectDetectionOutcomeType.FALSE_NEGATIVES:
            df = df[df.index.isin(merged_metrics.index)]
    else:
        column = [col for col in merged_metrics.columns if col.lower() == sort_by_metric.lower()][0]
        df = merged_metrics

    res: pd.DataFrame = df[[column]].dropna().sort_values(by=[column], ascending=ascending)
    if ids:
        if filters.prediction_filters and filters.prediction_filters.type == MainPredictionType.OBJECT:
            res = res[partial_column(res.index, 3).isin(ids)]
        else:
            res = res[res.index.isin(ids)]
    res = res.reset_index().rename({"identifier": "id", column: "value"}, axis=1)

    return ORJSONResponse(res[["id", "value"]].to_dict("records"))


@router.get("/{project}/tagged_items")
def tagged_items(project: ProjectFileStructureDep):
    with DBConnection(project) as conn:
        df = MergedMetrics(conn).all(columns=["tags"]).reset_index()
    records = df[df["tags"].str.len() > 0].to_dict("records")

    # Assign the respective frame's data tags to the rows representing the labels
    data_row_id_to_data_tags: dict[str, List[Tag]] = dict()
    for row in records:
        data_row_id = "_".join(row["identifier"].split("_", maxsplit=3)[:3])
        if row["identifier"] == data_row_id:  # The row contains the info related to a frame
            data_row_id_to_data_tags[data_row_id] = row.get("tags", [])
    for row in records:
        data_row_id = "_".join(row["identifier"].split("_", maxsplit=3)[:3])
        if row["identifier"] != data_row_id:  # The row contains the info related to some labels
            selected_tags = row.setdefault("tags", [])
            selected_tags.extend(data_row_id_to_data_tags.get(data_row_id, []))

    return {record["identifier"]: to_grouped_tags(record["tags"]) for record in records}


@router.get("/{project}/local-fs/{lr_hash}/{du_hash}/{frame}")
def server_local_fs_file(project: ProjectFileStructureDep, lr_hash: str, du_hash: str, frame: int):
    label_row_structure = project.label_row_structure(lr_hash)
    data_opt = next(label_row_structure.iter_data_unit(du_hash, int(frame)), None) or next(
        label_row_structure.iter_data_unit(du_hash, None), None
    )
    if data_opt is not None:
        signed_url = data_opt.signed_url
        file_path = url_to_file_path(signed_url, label_row_structure.project.project_dir)
        if file_path is not None:
            return FileResponse(file_path)

    debug_id = f"{lr_hash}_{du_hash}_{frame}"
    raise HTTPException(
        status_code=404, detail=f"Local resource with id={debug_id} was not found for project: {project}"
    )


@router.get("/{project}/items/{id:path}")
def read_item(project: ProjectFileStructureDep, id: str, iou: Optional[float] = None):
    lr_hash, du_hash, frame, *object_hash = id.split("_")

    row = get_model_prediction_by_id(project, id, iou)

    if row:
        return to_item(row, project, lr_hash, du_hash, frame, object_hash[0] if len(object_hash) else None)

    with DBConnection(project) as conn:
        rows = MergedMetrics(conn).get_row(id).dropna(axis=1).to_dict("records")

        if not rows:
            raise HTTPException(status_code=404, detail=f"Item with id: {id} was not found for project: {project}")

        row = rows[0]
        # Include data tags from the relevant frame when the inspected item is a label
        data_row_id = "_".join(row["identifier"].split("_", maxsplit=3)[:3])
        if row["identifier"] != data_row_id:
            data_row = MergedMetrics(conn).get_row(data_row_id).dropna(axis=1).to_dict("records")[0]
            selected_tags = row.setdefault("tags", [])
            selected_tags.extend(data_row.get("tags", []))

    return to_item(row, project, lr_hash, du_hash, frame)


class ItemTags(BaseModel):
    id: str
    grouped_tags: GroupedTags


@router.put("/{project}/item_tags")
def tag_items(project: ProjectFileStructureDep, payload: List[ItemTags]):
    with DBConnection(project) as conn:
        for item in payload:
            data_tags, label_tags = from_grouped_tags(item.grouped_tags)
            data_row_id = "_".join(item.id.split("_", maxsplit=3)[:3])

            # Update the data tags associated with the frame (or the one that contains the labels)
            MergedMetrics(conn).update_tags(data_row_id, data_tags)

            # Update the label tags associated with the labels (if they exist)
            if item.id != data_row_id:
                MergedMetrics(conn).update_tags(item.id, label_tags)

    # Ensure that tags stay in sync between the two sources of truth.
    with Session(engine) as sess:
        project_hash = uuid.UUID(project.load_project_meta()["project_hash"])

        def _tag_hash(name: str) -> uuid.UUID:
            tag_hash_candidate = sess.exec(
                select(ProjectTag.tag_hash).where(ProjectTag.project_hash == project_hash, ProjectTag.name == name)
            ).first()
            if tag_hash_candidate is not None:
                return tag_hash_candidate
            else:
                new_tag_hash = uuid.uuid4()
                sess.add(
                    ProjectTag(
                        tag_hash=new_tag_hash,
                        project_hash=project_hash,
                        name=name,
                        description="",
                    )
                )
                return new_tag_hash

        data_exists = set()
        label_exists = set()
        for item in payload:
            data_tag_list = item.grouped_tags["data"]
            annotation_tag_list = item.grouped_tags["label"]
            _, du_hash_str, frame_str, *annotation_hashes = item.id.split("_")
            du_hash = uuid.UUID(du_hash_str)
            frame = int(frame_str)
            for data_tag in data_tag_list:
                tag_hash = _tag_hash(data_tag)
                dup_key = (project_hash, du_hash, frame, tag_hash)
                if dup_key in data_exists:
                    continue
                data_exists.add(dup_key)
                if (
                    sess.exec(
                        select(ProjectTaggedDataUnit).where(
                            ProjectTaggedDataUnit.project_hash == project_hash,
                            ProjectTaggedDataUnit.du_hash == du_hash,
                            ProjectTaggedDataUnit.frame == frame,
                            ProjectTaggedDataUnit.tag_hash == tag_hash,
                        )
                    ).first()
                    is not None
                ):
                    continue
                sess.add(
                    ProjectTaggedDataUnit(
                        project_hash=project_hash,
                        du_hash=du_hash,
                        frame=frame,
                        tag_hash=tag_hash,
                    )
                )
            for annotation_hash in annotation_hashes:
                for annotation_tag in annotation_tag_list:
                    tag_hash = _tag_hash(annotation_tag)
                    dup_key2 = (project_hash, du_hash, frame, annotation_hash, tag_hash)
                    if dup_key2 in label_exists:
                        continue
                    label_exists.add(dup_key2)
                    if (
                        sess.exec(
                            select(ProjectTaggedAnnotation).where(
                                ProjectTaggedAnnotation.project_hash == project_hash,
                                ProjectTaggedAnnotation.du_hash == du_hash,
                                ProjectTaggedAnnotation.frame == frame,
                                ProjectTaggedAnnotation.object_hash == annotation_hash,
                                ProjectTaggedAnnotation.tag_hash == tag_hash,
                            )
                        ).first()
                        is not None
                    ):
                        continue
                    sess.add(
                        ProjectTaggedAnnotation(
                            project_hash=project_hash,
                            du_hash=du_hash,
                            frame=frame,
                            object_hash=annotation_hash,
                            tag_hash=tag_hash,
                        )
                    )
        sess.commit()


@router.get("/{project}/has_similarity_search")
def get_has_similarity_search(project: ProjectFileStructureDep, embedding_type: EmbeddingType):
    finder = get_similarity_finder(embedding_type, project)
    return finder.index_available


@router.get("/{project}/similarities/{id}")
def get_similar_items(
    project: ProjectFileStructureDep, id: str, embedding_type: EmbeddingType, page_size: Optional[int] = None
):
    finder = get_similarity_finder(embedding_type, project)
    if embedding_type == EmbeddingType.IMAGE:
        id = "_".join(id.split("_", maxsplit=3)[:3])
    return finder.get_similarities(id)


@router.get("/{project}/metrics")
def get_available_metrics(
    project: ProjectFileStructureDep,
    scope: Optional[MetricScope] = None,
    prediction_type: Optional[MainPredictionType] = None,
    prediction_outcome: Optional[Union[ClassificationOutcomeType, ObjectDetectionOutcomeType]] = None,
):
    if scope == MetricScope.PREDICTION:
        if prediction_type is None:
            raise ValueError("Prediction metrics requires prediction type")
        prediction_metrics, label_metrics, *_ = read_prediction_files(project, prediction_type)
        metrics = (
            label_metrics if prediction_outcome == ObjectDetectionOutcomeType.FALSE_NEGATIVES else prediction_metrics
        )
    else:
        metrics = load_project_metrics(project)

    results: Dict[MetricScope, List[dict]] = {
        MetricScope.DATA: [],
        MetricScope.ANNOTATION: [],
        MetricScope.PREDICTION: [],
    }
    for metric in natsorted(filter(filter_none_empty_metrics, metrics), key=lambda metric: metric.name):
        prediction_metric = "predictions" in metric.path.as_posix()
        label_outcome = prediction_outcome == ObjectDetectionOutcomeType.FALSE_NEGATIVES
        if metric.name in ["Object Count", "Frame object density"]:
            if (label_outcome and prediction_metric) or (not label_outcome and not prediction_metric):
                continue

        metric_result = {
            "name": metric.name,
            "embeddingType": get_embedding_type(metric.meta.annotation_type),
            "range": Range(min=metric.meta.stats.min_value, max=metric.meta.stats.max_value),
        }
        if metric.level == "F":
            results[MetricScope.DATA].append(metric_result)
        elif scope == MetricScope.PREDICTION:
            results[MetricScope.PREDICTION].append(metric_result)
        else:
            results[MetricScope.ANNOTATION].append(metric_result)

    return results


@router.get("/{project}/prediction_types")
def get_available_prediction_types(project: ProjectFileStructureDep):
    if check_model_prediction_availability(project.predictions):
<<<<<<< HEAD
        return [MainPredictionType.OBJECT if (project.predictions / "ground_truths_matched.json").exists() else MainPredictionType.CLASSIFICATION]
=======
        return [
            MainPredictionType.OBJECT
            if (project.predictions / "ground_truths_matched.json").exists()
            else MainPredictionType.CLASSIFICATION
        ]
>>>>>>> 89bd8e51

    return [
        prediction_type
        for prediction_type in MainPredictionType
        if check_model_prediction_availability(project.predictions / prediction_type.value)
    ]


@router.post("/{project}/2d_embeddings", response_class=ORJSONResponse)
def get_2d_embeddings(
    project: ProjectFileStructureDep, embedding_type: Annotated[EmbeddingType, Body()], filters: Filters
):
    embeddings_df = get_2d_embedding_data(project, embedding_type)

    if embeddings_df is None:
        raise HTTPException(
            status_code=404, detail=f"Embeddings of type: {embedding_type} were not found for project: {project}"
        )

    filtered = filtered_merged_metrics(project, filters)

    embeddings_df.set_index("identifier", inplace=True)
    embeddings_df = cast(DataFrame[Embedding2DSchema], embeddings_df[embeddings_df.index.isin(filtered.index)])

    if filters.prediction_filters is not None:
        embeddings_df["data_row_id"] = partial_column(embeddings_df.index, 3)
        predictions, labels = get_model_predictions(project, PredictionsFilters(type=filters.prediction_filters.type))

        if filters.prediction_filters.type == MainPredictionType.OBJECT:
            labels = labels[[LabelMatchSchema.is_false_negative]]
            labels = labels[labels[LabelMatchSchema.is_false_negative] == True].copy()
            labels["data_row_id"] = partial_column(labels.index, 3)
            labels["score"] = 0
            labels.drop(LabelMatchSchema.is_false_negative, axis=1, inplace=True)
            predictions = predictions[[PredictionMatchSchema.is_true_positive]].copy()
            predictions["data_row_id"] = partial_column(predictions.index, 3)
            predictions.rename(columns={PredictionMatchSchema.is_true_positive: "score"}, inplace=True)

            merged_score = pd.concat([labels, predictions], axis=0)
            grouped_score = (
                merged_score.groupby("data_row_id")[Embedding2DScoreSchema.score].mean().to_frame().reset_index()
            )
            embeddings_df = cast(
                DataFrame[Embedding2DSchema],
                embeddings_df.merge(grouped_score, on="data_row_id", how="outer")
                .fillna(0)
                .rename({"data_row_id": "identifier"}, axis=1),
            )
        else:
            predictions = predictions[[ClassificationPredictionMatchSchema.is_true_positive]]
            predictions["data_row_id"] = partial_column(predictions.index, 3)

            embeddings_df = cast(
                DataFrame[Embedding2DSchema],
                embeddings_df.merge(predictions, on="data_row_id", how="outer")
                .drop(columns=[Embedding2DSchema.label])
                .rename(
                    columns={
                        ClassificationPredictionMatchSchema.is_true_positive: Embedding2DSchema.label,
                        "data_row_id": "identifier",
                    }
                ),
            )

            embeddings_df["score"] = embeddings_df[Embedding2DSchema.label]
            embeddings_df[Embedding2DSchema.label] = embeddings_df[Embedding2DSchema.label].apply(
                lambda x: "Correct Classifictaion" if x == 1.0 else "Misclassification"
            )

    return ORJSONResponse(embeddings_df.reset_index().rename({"identifier": "id"}, axis=1).to_dict("records"))


@router.get("/{project}/tags")
def get_tags(project: ProjectFileStructureDep):
    return to_grouped_tags(all_tags(project))


@cached(cache=LRUCache(maxsize=10))
def get_querier(project: ProjectFileStructure):
    settings = get_settings()
    if settings.DEPLOYMENT_NAME is not None:
        project_dir = project.project_dir
        new_root = project_dir.parent / settings.DEPLOYMENT_NAME / project_dir.name
        project = ProjectFileStructure(new_root)
    return Querier(project)


class SearchType(str, Enum):
    SEARCH = "search"
    CODEGEN = "codegen"


def get_ids(ids_column: IndexOrSeries, scope: Optional[MetricScope] = None):
    if scope == MetricScope.DATA or scope == MetricScope.PREDICTION:
        return partial_column(ids_column, 3).unique().tolist()
    elif scope == MetricScope.ANNOTATION:
        data_ids = partial_column(ids_column, 3).unique().tolist()
        return ids_column[~ids_column.isin(data_ids)].tolist()
    return ids_column.tolist()


@router.post("/{project}/search", dependencies=[Depends(verify_premium)])
def search(
    project: ProjectFileStructureDep,
    query: Annotated[str, Body()],
    type: Annotated[SearchType, Body()],
    filters: Filters = Filters(),
    scope: Annotated[Optional[MetricScope], Body()] = None,
):
    if not query:
        raise HTTPException(status_code=422, detail="Invalid query")
    querier = get_querier(project)

    merged_metrics = filtered_merged_metrics(project, filters)

    def _search(ids: List[str]):
        snippet = None
        text_query = TextQuery(text=query, limit=-1, identifiers=ids)
        if type == SearchType.SEARCH:
            result = querier.search_semantics(text_query)
        else:
            result = querier.search_with_code(text_query)
            if result:
                snippet = result.snippet

        if not result:
            raise HTTPException(status_code=422, detail="Invalid query")

        return [item.identifier for item in result.result_identifiers], snippet

    if scope == MetricScope.PREDICTION and filters.prediction_filters is not None:
        _, _, predictions, _ = read_prediction_files(project, filters.prediction_filters.type)
        if predictions is not None:
            ids, snippet = _search(get_ids(predictions["identifier"], scope))
            prediction_ids = predictions["identifier"].sort_values(
                key=lambda column: partial_column(column, 3).map(lambda id: ids.index(id))
            )
            return {"ids": prediction_ids.to_list(), "snippet": snippet}

    ids, snippet = _search(get_ids(merged_metrics.index, scope))
    return {"ids": ids, "snippet": snippet}


class CreateSubsetJSON(BaseModel):
    filters: Filters
<<<<<<< HEAD
=======
    ids: List[str]
>>>>>>> 89bd8e51
    project_title: str
    dataset_title: str
    project_description: Optional[str] = None
    dataset_description: Optional[str] = None


@router.post("/{project}/create_subset")
def create_subset(curr_project_structure: ProjectFileStructureDep, item: CreateSubsetJSON):
    project_title = item.project_title
    project_description = item.project_description
    dataset_title = item.dataset_title
    dataset_description = item.dataset_description
    filtered_df = filtered_merged_metrics(curr_project_structure, item.filters).reset_index()
<<<<<<< HEAD
=======
    filtered_df = filtered_df[filtered_df["identifier"].isin(item.ids)]
>>>>>>> 89bd8e51
    target_project_dir = curr_project_structure.project_dir.parent / project_title.lower().replace(" ", "-")
    target_project_structure = ProjectFileStructure(target_project_dir)
    current_project_meta = curr_project_structure.load_project_meta()
    remote_copy = current_project_meta.get("has_remote", False)

    if target_project_dir.exists():
        raise Exception("Subset with the same title already exists")
    target_project_dir.mkdir()

    try:
        ids_df = filtered_df["identifier"].str.split("_", n=4, expand=True)
        filtered_lr_du = {LabelRowDataUnit(label_row, data_unit) for label_row, data_unit in zip(ids_df[0], ids_df[1])}
        filtered_label_rows = {lr_du.label_row for lr_du in filtered_lr_du}
        filtered_data_hashes = {lr_du.data_unit for lr_du in filtered_lr_du}
        filtered_labels = {(ids[1][0], ids[1][1], ids[1][3] if len(ids[1]) > 3 else None) for ids in ids_df.iterrows()}

        create_filtered_db(target_project_dir, filtered_df)

        if curr_project_structure.image_data_unit.exists():
            copy_image_data_unit_json(curr_project_structure, target_project_structure, filtered_data_hashes)

        filtered_label_row_meta = copy_label_row_meta_json(
            curr_project_structure, target_project_structure, filtered_label_rows
        )

        label_rows = {label_row for label_row in filtered_label_row_meta.keys()}

        shutil.copy2(curr_project_structure.ontology, target_project_structure.ontology)

<<<<<<< HEAD
        copy_project_meta(curr_project_structure, target_project_structure, project_title, project_description or "", final_data_version=202306141750)
=======
        copy_project_meta(
            curr_project_structure,
            target_project_structure,
            project_title,
            project_description or "",
            final_data_version=202306141750,
        )
>>>>>>> 89bd8e51

        create_filtered_metrics(curr_project_structure, target_project_structure, filtered_df)

        # Only run data-migrations up-to just before global db migration script
        ensure_safe_project(target_project_structure.project_dir, final_data_version=202306141750)
        copy_filtered_data(
            curr_project_structure,
            target_project_structure,
            filtered_label_rows,
            filtered_data_hashes,
            filtered_labels,
        )

        create_filtered_embeddings(
            curr_project_structure, target_project_structure, filtered_label_rows, filtered_data_hashes, filtered_df
        )

        if remote_copy:
            original_project = get_encord_project(
                current_project_meta["ssh_key_path"], current_project_meta["project_hash"]
            )
            dataset_hash_map: dict[str, set[str]] = {}
            for k, v in filtered_label_row_meta.items():
                dataset_hash_map.setdefault(v["dataset_hash"], set()).add(v["data_hash"])

            cloned_project_hash = original_project.copy_project(
                new_title=project_title,
                new_description=project_description,
                copy_collaborators=True,
                copy_datasets=CopyDatasetOptions(
                    action=CopyDatasetAction.CLONE,
                    dataset_title=dataset_title,
                    dataset_description=dataset_description,
                    datasets_to_data_hashes_map={k: list(v) for k, v in dataset_hash_map.items()},
                ),
                copy_labels=CopyLabelsOptions(
                    accepted_label_statuses=[state for state in ReviewApprovalState],
                    accepted_label_hashes=list(label_rows),
                ),
            )
            cloned_project = get_encord_project(current_project_meta["ssh_key_path"], cloned_project_hash)
            cloned_project_label_rows = [
                cloned_project.get_label_row(src_row.label_hash) for src_row in cloned_project.list_label_rows_v2()
            ]
            filtered_du_lr_mapping = {lrdu.data_unit: lrdu.label_row for lrdu in filtered_lr_du}

            def _get_one_data_unit(lr: dict, valid_data_units: dict) -> str:
                data_units = lr["data_units"]
                for data_unit_key in data_units.keys():
                    if data_unit_key in valid_data_units:
                        return data_unit_key
                raise StopIteration(
                    f"Cannot find data unit to lookup: {list(data_units.keys())}, {list(valid_data_units.keys())}"
                )

            lr_du_mapping = {
                # We only use the label hash as the key for database migration. The data hashes are preserved anyway.
                LabelRowDataUnit(
                    filtered_du_lr_mapping[_get_one_data_unit(lr, filtered_du_lr_mapping)],
                    lr["data_hash"],  # This value is the same
                ): LabelRowDataUnit(lr["label_hash"], lr["data_hash"])
                for lr in cloned_project_label_rows
            }

            with PrismaConnection(target_project_structure) as conn:
                original_label_rows = conn.labelrow.find_many()
            original_label_row_map = {
                original_label_row.label_hash: json.loads(original_label_row.label_row_json or "")
                for original_label_row in original_label_rows
            }

            new_label_row_map = {label_row["label_hash"]: label_row for label_row in cloned_project_label_rows}

            label_row_json_map = {}
            for (old_lr, old_du), (new_lr, new_du) in lr_du_mapping.items():
                lr = dict(original_label_row_map[old_lr])
                lr["label_hash"] = new_label_row_map[new_lr]["label_hash"]
                lr["dataset_hash"] = new_label_row_map[new_lr]["dataset_hash"]
                label_row_json_map[new_lr] = json.dumps(lr)

            project_meta = fetch_project_meta(target_project_structure.project_dir)
            project_meta["has_remote"] = True
            project_meta["project_hash"] = cloned_project_hash
            update_project_meta(target_project_structure.project_dir, project_meta)

            du_hash_map = DataHashMapping()

            replace_uids(
                target_project_structure,
                lr_du_mapping,
                du_hash_map,
                original_project.project_hash,
                cloned_project_hash,
                cloned_project.datasets[0]["dataset_hash"],
            )

            # Sync database identifiers
            replace_db_uids(
                target_project_structure,
                du_hash_map=DataHashMapping(),  # Preserved and used as migration key
                lr_du_mapping=lr_du_mapping,  # Update label hash and lr_dr hashes ( label hash)
                label_row_json_map=label_row_json_map,  # Update label row jsons to correct value.
            )
        else:
            # Replace all label hashes with different values, to bypass the label_hash unique constraint bug
            # this will regenerate a unique label hash and dataset hash for the subset project.
            new_project_hash = target_project_structure.load_project_meta()["project_hash"]
            dataset_hash = str(uuid.uuid4())
            with PrismaConnection(target_project_structure) as prisma_conn:
                prisma_label_rows = prisma_conn.labelrow.find_many()
                lh_map: Dict[str, str] = {
                    label_row.label_hash or "": str(uuid.uuid4()) for label_row in prisma_label_rows
                }
                lr_du_mapping = {
                    LabelRowDataUnit(label_row.label_hash or "", label_row.data_hash): LabelRowDataUnit(
                        lh_map[label_row.label_hash or ""], label_row.data_hash
                    )
                    for label_row in prisma_label_rows
                }
                label_row_json_map_2: Dict[str, dict] = {
                    lh_map[label_row.label_hash or ""]: json.loads(label_row.label_row_json or "")
                    for label_row in prisma_label_rows
                }
                for label_hash, label_row_json in label_row_json_map_2.items():
                    label_row_json["dataset_hash"] = dataset_hash
                    label_row_json["label_hash"] = label_hash
            replace_uids(
                target_project_structure,
                lr_du_mapping,
                DataHashMapping(),
                new_project_hash,
                new_project_hash,
                dataset_hash,
            )
            replace_db_uids(
                target_project_structure,
                du_hash_map=DataHashMapping(),
                lr_du_mapping=lr_du_mapping,
                label_row_json_map={k: json.dumps(v) for k, v in label_row_json_map_2.items()},
                refresh=False,  # Not a remote project running the migration
            )

    except Exception as e:
        shutil.rmtree(target_project_dir.as_posix())
        raise e

    # On Success:
    # Mirror to global sqlite database
    # migrate_disk_to_db(target_project_structure)
    # run all migration scripts
    # FIXME: hacky
    ensure_safe_project(target_project_structure.project_dir)

    # Project now exists - invalidate cache
    get_all_projects.cache_clear()  # type: ignore


class UploadToEncordModel(BaseModel):
    dataset_title: str
    dataset_description: str
    project_title: str
    project_description: str
    ontology_title: Optional[str]
    ontology_description: str


@router.post("/{project}/upload_to_encord")
def upload_to_encord(
    pfs: ProjectFileStructureDep,
    item: UploadToEncordModel,
):
    old_project_meta = pfs.load_project_meta()
    old_project_hash = uuid.UUID(old_project_meta["project_hash"])
    old_project_name = str(old_project_meta["project_title"])
    with DBConnection(pfs) as conn:
        df = MergedMetrics(conn).all()
    encord_actions = EncordActions(pfs.project_dir, app_config.get_ssh_key())
    try:
        dataset_creation_result = encord_actions.create_dataset(
            dataset_title=item.dataset_title, dataset_description=item.dataset_description, dataset_df=df
        )
    except DatasetUniquenessError as e:
        return None

    # FIXME: existing logic re-uses 'ontology_hash'
    ontology_hash = encord_actions.create_ontology(
        title=item.ontology_title or item.project_title, description=item.ontology_description or ""
    ).ontology_hash

    try:
        new_project = encord_actions.create_project(
            dataset_creation_result=dataset_creation_result,
            project_title=item.project_title,
            project_description=item.project_description,
            ontology_hash=ontology_hash,
        )

        # Regenerate new database instance
        pfs.cache_clear()
        new_project_meta = pfs.load_project_meta()
        new_project_hash = uuid.UUID(new_project_meta["project_hash"])
        if new_project_hash == old_project_hash:
            raise ValueError("BUG: Upload to encord hasn't changed project hash")

        # Move folder so uuid lookup will work correctly.
        migrate_disk_to_db(pfs)
        with Session(engine) as sess:
            # Now that the new project hash has been synced to the database
            # delete the old (out-of-date) value.
            old_db = sess.exec(select(Project).where(Project.project_hash == old_project_hash)).first()
            if old_db is None:
                raise ValueError("BUG: Could not find old project")
            sess.delete(old_db)

            # The project name has to be reverted to the same value
            # Update some metadata
            new_db = sess.exec(select(Project).where(Project.project_hash == new_project_hash)).first()
            if new_db is None:
<<<<<<< HEAD
                raise ValueError(f"Missing new project in the database when uploading")
=======
                raise ValueError("Missing new project in the database when uploading")
>>>>>>> 89bd8e51
            new_db.project_name = old_project_name
            sess.add(new_db)
            sess.commit()
    except Exception as e:
        print(str(e))
        raise e

    # Project now exists - invalidate cache
    get_all_projects.cache_clear()  # type: ignore
    return {
        "project_hash": new_project.project_hash,
        "dataset_hash": dataset_creation_result.hash,
    }


def _download_task(pfs: ProjectFileStructure, project_name: str):
    pfs.project_dir.mkdir(exist_ok=True)
    project_dir = fetch_prebuilt_project(project_name, pfs.project_dir)
    ensure_safe_project(project_dir)
    migrate_disk_to_db(pfs)


@router.get("/{project}/download_sandbox")
def download_sandbox_project(project: str, background_tasks: BackgroundTasks):
    sandbox_projects = available_prebuilt_projects(get_settings().AVAILABLE_SANDBOX_PROJECTS)
    sandbox_project = next(
        (sandbox_project for sandbox_project in sandbox_projects.values() if sandbox_project["hash"] == project), None
    )
    if not sandbox_project:
        raise HTTPException(status_code=404, detail=f"Sandbox project with hash: '{project}' was not found")

    pfs = ProjectFileStructure(get_settings().SERVER_START_PATH / sandbox_project["name"])

    with Session(engine) as sess:
        sess.add(
            Project(
                project_hash=UUID(project),
                project_name="temp",
                project_description="",
                project_remote_ssh_key_path=None,
                project_ontology={},
            )
        )
        sess.commit()

    background_tasks.add_task(_download_task, pfs, sandbox_project["name"])
    return "Downloding in background"<|MERGE_RESOLUTION|>--- conflicted
+++ resolved
@@ -390,15 +390,11 @@
 @router.get("/{project}/prediction_types")
 def get_available_prediction_types(project: ProjectFileStructureDep):
     if check_model_prediction_availability(project.predictions):
-<<<<<<< HEAD
-        return [MainPredictionType.OBJECT if (project.predictions / "ground_truths_matched.json").exists() else MainPredictionType.CLASSIFICATION]
-=======
         return [
             MainPredictionType.OBJECT
             if (project.predictions / "ground_truths_matched.json").exists()
             else MainPredictionType.CLASSIFICATION
         ]
->>>>>>> 89bd8e51
 
     return [
         prediction_type
@@ -544,10 +540,7 @@
 
 class CreateSubsetJSON(BaseModel):
     filters: Filters
-<<<<<<< HEAD
-=======
     ids: List[str]
->>>>>>> 89bd8e51
     project_title: str
     dataset_title: str
     project_description: Optional[str] = None
@@ -561,10 +554,7 @@
     dataset_title = item.dataset_title
     dataset_description = item.dataset_description
     filtered_df = filtered_merged_metrics(curr_project_structure, item.filters).reset_index()
-<<<<<<< HEAD
-=======
     filtered_df = filtered_df[filtered_df["identifier"].isin(item.ids)]
->>>>>>> 89bd8e51
     target_project_dir = curr_project_structure.project_dir.parent / project_title.lower().replace(" ", "-")
     target_project_structure = ProjectFileStructure(target_project_dir)
     current_project_meta = curr_project_structure.load_project_meta()
@@ -594,9 +584,6 @@
 
         shutil.copy2(curr_project_structure.ontology, target_project_structure.ontology)
 
-<<<<<<< HEAD
-        copy_project_meta(curr_project_structure, target_project_structure, project_title, project_description or "", final_data_version=202306141750)
-=======
         copy_project_meta(
             curr_project_structure,
             target_project_structure,
@@ -604,7 +591,6 @@
             project_description or "",
             final_data_version=202306141750,
         )
->>>>>>> 89bd8e51
 
         create_filtered_metrics(curr_project_structure, target_project_structure, filtered_df)
 
@@ -823,11 +809,7 @@
             # Update some metadata
             new_db = sess.exec(select(Project).where(Project.project_hash == new_project_hash)).first()
             if new_db is None:
-<<<<<<< HEAD
-                raise ValueError(f"Missing new project in the database when uploading")
-=======
                 raise ValueError("Missing new project in the database when uploading")
->>>>>>> 89bd8e51
             new_db.project_name = old_project_name
             sess.add(new_db)
             sess.commit()
