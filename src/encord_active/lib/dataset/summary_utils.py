--- conflicted
+++ resolved
@@ -54,7 +54,7 @@
 
 def get_all_annotation_numbers(project_paths: ProjectFileStructure) -> AnnotationStatistics:
     """
-    returns label statistics for both objects and classifications. Does not count nested
+    Returns label statistics for both objects and classifications. Does not count nested
     labels, only counts the immediate labels.
     """
 
@@ -81,7 +81,6 @@
             if label_row_meta["data_type"] in [DataType.IMAGE.value, DataType.IMG_GROUP.value]:
                 for data_unit in label_row_meta["data_units"].values():
 
-<<<<<<< HEAD
                     object_label_counter += len(data_unit["labels"].get("objects", []))
                     classification_label_counter += len(data_unit["labels"].get("classifications", []))
 
@@ -114,8 +113,6 @@
     labels.total_classification_labels = classification_label_counter
 
     return labels
-=======
-    return classification_label_counter, object_label_counter
 
 
 def get_metric_summary(metrics: list[MetricData]) -> MetricsSeverity:
@@ -144,5 +141,4 @@
     metric_severity.total_unique_severe_outliers = len(total_unique_severe_outliers)
     metric_severity.total_unique_moderate_outliers = len(total_unique_moderate_outliers)
 
-    return metric_severity
->>>>>>> cd09f2a6
+    return metric_severity