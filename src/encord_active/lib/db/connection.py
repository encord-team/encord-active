--- conflicted
+++ resolved
@@ -2,15 +2,7 @@
 from pathlib import Path
 from typing import Optional
 
-<<<<<<< HEAD
-from prisma import Prisma
-from prisma.cli.prisma import run
-from prisma.types import DatasourceOverride
-
 from encord_active.lib.file_structure.base import BaseProjectFileStructure
-=======
-from encord_active.lib.project import ProjectFileStructure
->>>>>>> 4da3639c
 
 PRISMA_SCHEMA_FILE = Path(__file__).parent / "prisma.schema"
 from prisma.cli.prisma import run
