--- conflicted
+++ resolved
@@ -360,15 +360,6 @@
 
                 if data_type in ["img_group", "image"]:
                     frame = int(du["data_sequence"])
-<<<<<<< HEAD
-                    for obj in du["labels"].get("objects", []):
-                        append_object_label(du_hash, frame, obj, width, height)
-                else:  # Video
-                    for fr, labels in du["labels"].items():
-                        frame = int(fr)
-                        for obj in labels.get("objects", []):
-                            append_object_label(du_hash, frame, obj, width, height)
-=======
                     for label in du["labels"].get("objects", []):
                         append_object_label(du_hash, frame, label, width, height)
                     for label in du["labels"].get("classifications", []):
@@ -380,7 +371,6 @@
                             append_object_label(du_hash, frame, label, width, height)
                         for label in labels.get("classifications", []):
                             append_classification_label(du_hash, frame, label, answers)
->>>>>>> d7378dcb
 
     def get_object_class_id(self, obj_dict) -> Optional[ClassID]:
         fh = obj_dict["featureHash"]
