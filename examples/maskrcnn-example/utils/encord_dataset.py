import sys
from pathlib import Path

sys.path.append(Path(__file__).parent.as_posix())
import logging

import torch
import torchvision
from provider import convert_coco_poly_to_mask


class EncordMaskRCNNDataset(torchvision.datasets.CocoDetection):
    def __init__(self, img_folder, ann_file, transforms=None):
        super().__init__(img_folder, ann_file)
        self._transforms = transforms

    def __getitem__(self, idx):
        img, target = super().__getitem__(idx)
        img_metadata = self.coco.loadImgs(self.ids[idx])

        image_id = self.ids[idx]
        img_width, img_height = img.size

        boxes, labels, area, iscrowd = [], [], [], []
        for target_item in target:
<<<<<<< HEAD
            if (not target_item["bbox"][2] > 0) or (not target_item["bbox"][3] > 0):
                print(
=======
            if target_item["bbox"][2] <= 0 or target_item["bbox"][3] <= 0:
                logging.warning(
>>>>>>> d896a2c2
                    f"ERROR: Target bbox for the following image \n"
                    f'title:      {img_metadata[0]["image_title"]} \n'
                    f'label_hash: {img_metadata[0]["label_hash"]} \n'
                    f'data_hash:  {img_metadata[0]["data_hash"]} \n'
                    f'has non-positive width/height => [x,y,w,h]: {target_item["bbox"]}. \n'
                    f"Therefore, skipping this annotation."
                )
                continue
            boxes.append(
                [
                    target_item["bbox"][0],
                    target_item["bbox"][1],
                    target_item["bbox"][0] + target_item["bbox"][2],
                    target_item["bbox"][1] + target_item["bbox"][3],
                ]
            )

            labels.append(target_item["category_id"])
            area.append(target_item["bbox"][2] * target_item["bbox"][3])
            iscrowd.append(target_item["iscrowd"])

        segmentations = [obj["segmentation"] for obj in target]
        masks = convert_coco_poly_to_mask(segmentations, img_height, img_width)

        processed_target = {}
        processed_target["boxes"] = torch.as_tensor(boxes, dtype=torch.float32)
        processed_target["labels"] = torch.as_tensor(labels, dtype=torch.int64)
        processed_target["masks"] = masks
        processed_target["image_id"] = torch.tensor([image_id])
        processed_target["area"] = torch.tensor(area)
        processed_target["iscrowd"] = torch.as_tensor(iscrowd, dtype=torch.int64)

        if self._transforms is not None:
            img, processed_target = self._transforms(img, processed_target)

        return img, processed_target, img_metadata

    def __len__(self):
        return len(self.ids)<|MERGE_RESOLUTION|>--- conflicted
+++ resolved
@@ -23,13 +23,8 @@
 
         boxes, labels, area, iscrowd = [], [], [], []
         for target_item in target:
-<<<<<<< HEAD
-            if (not target_item["bbox"][2] > 0) or (not target_item["bbox"][3] > 0):
-                print(
-=======
             if target_item["bbox"][2] <= 0 or target_item["bbox"][3] <= 0:
                 logging.warning(
->>>>>>> d896a2c2
                     f"ERROR: Target bbox for the following image \n"
                     f'title:      {img_metadata[0]["image_title"]} \n'
                     f'label_hash: {img_metadata[0]["label_hash"]} \n'
