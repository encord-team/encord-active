---
sidebar_position: 1
---

# Importing Encord Project

> For projects already in the Encord Annotate platform.

<<<<<<< HEAD
This workflow will get you through importing your data from Encord Annotate to a local Encord Active project.
You will get a directory containing all the data, labels, and [metrics](/category/metrics) of the project.
=======
This workflow will get you through importing your data from Encord into a local Encord Active project.
You will get a directory containing all the data, labels, and [metrics](category/metrics) of the project.
>>>>>>> b5a88cad

To import your project, run this command:

```shell
encord-active import project
```

If this is the first time you import a project, the command line interface (CLI) will ask you for your ssh key.
To associate an ssh key with Encord, you can follow [the documentation here][encord-docs-ssh].
You ssh key path will be stored for later reuse.

Next, the CLI will ask you what project to import based on all the projects you have access to at Encord.
You can type in a search word to find the project you want to import.
Use the keyboard arrows to select your project and hit <kbd>enter</kbd>.

This will create a new Encord Active project in a new directory in you current working directory.
Afterwards, you can run

```shell
encord-active visualize
```

This will let you choose your newly imported project and open the app.

:::info

For the full documentation of importing Encord projects, please see [here](../../cli/import-encord-project).

:::

[encord-docs-ssh]: https://docs.encord.com/admins/settings/public-keys/#set-up-public-key-authentication<|MERGE_RESOLUTION|>--- conflicted
+++ resolved
@@ -6,13 +6,8 @@
 
 > For projects already in the Encord Annotate platform.
 
-<<<<<<< HEAD
 This workflow will get you through importing your data from Encord Annotate to a local Encord Active project.
 You will get a directory containing all the data, labels, and [metrics](/category/metrics) of the project.
-=======
-This workflow will get you through importing your data from Encord into a local Encord Active project.
-You will get a directory containing all the data, labels, and [metrics](category/metrics) of the project.
->>>>>>> b5a88cad
 
 To import your project, run this command:
 
